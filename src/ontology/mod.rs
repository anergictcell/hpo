--- conflicted
+++ resolved
@@ -366,11 +366,11 @@
         self.omim_diseases.values()
     }
 
-<<<<<<< HEAD
     /// Compares `self` to another `Ontology` to identify added/removed terms, genes and diseases
     pub fn compare<'a>(&'a self, other: &'a Ontology) -> OntologyComparison {
         OntologyComparison::new(self, other)
-=======
+    }
+
     /// Constructs a smaller ontology that contains only the `leaves` terms and
     /// all terms needed to connect to each leaf to `root`
     ///
@@ -443,7 +443,6 @@
             }
         }
         code
->>>>>>> b895629d
     }
 }
 
